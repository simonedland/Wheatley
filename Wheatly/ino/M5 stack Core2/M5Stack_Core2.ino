/****************************************************************************** 
 *  Core-2 touch UI for 7-servo head  ·  talks to OpenRB-150 on UART2
 *  rev 2025-06-11  –  full code with LED logging & blue blink in demo-mode
 ******************************************************************************/

#include <M5Unified.h>
#include <HardwareSerial.h>
#include <Adafruit_NeoPixel.h>

/* ---------- UART link to the OpenRB-150 ---------- */
HardwareSerial OpenRB(2);
constexpr int RX2_PIN      = 13;
constexpr int TX2_PIN      = 14;
constexpr uint32_t LINK_BAUD = 115200;

/* ---------- NeoPixel strip ---------- */
<<<<<<< HEAD
#define LED_PIN   27
#define NUM_LEDS   16
Adafruit_NeoPixel leds(NUM_LEDS, LED_PIN, NEO_GRB + NEO_KHZ800);

/* ———— Global state ———— */
uint32_t lastColor = 0;

/* Servo bookkeeping */
constexpr int totalServos  = 11;
constexpr int activeServos = 7;
=======
#define LED_PIN 21
#define NUM_LEDS 16
Adafruit_NeoPixel leds(NUM_LEDS, LED_PIN, NEO_GRB + NEO_KHZ800);

// LED index used to display microphone status
constexpr int MIC_LED_INDEX = 17;

/* ──────────────────────────────────────────────────────────────────────────
 *  VARIABLE & CONSTANT REFERENCE
 *  (reflects only how the sketch itself uses each symbol)
 *  ------------------------------------------------------------------------
 *  Communication
 *      OpenRB(2)            – HardwareSerial bound to UART2.
 *      RX2_PIN, TX2_PIN     – GPIOs for UART2 RX/TX.
 *      LINK_BAUD            – Baud rate used in OpenRB.begin().
 *
 *  Servo bookkeeping
 *      totalServos          – Upper bound of the scroll list.
 *      activeServos         – Highest servo index that can be commanded
 *                              (0‥activeServos-1).
 *
 *      struct ServoState
 *          angle               Current target angle (deg).
 *          initial_angle       Angle used as center for idle jitter.
 *          velocity            Value forwarded in MOVE_SERVO ;VELOCITY=.
 *          min_angle,max_angle Safety limits; overwritten by calibration.
 *          idle_range          ±amplitude allowed during idle jitter (deg).
 *          lastIdleUpdate      millis() timestamp of last idle move.
 *          idleUpdateInterval  Base delay (ms) between idle moves; a random
 *                              0‥1000 ms is added each cycle.
 *
 *      servos[]             – Startup defaults for each controllable servo.
 *      SERVO_NAMES[]        – Labels printed in the UI.
 *
 *  UI layout
 *      lineHeight, yOffset, visibleRows  – Geometry of the scrolling list.
 *      GREY                – 16-bit colour for disabled rows.
 *      selected            – Index of highlighted row.
 *      scrollOffset        – First row index currently visible.
 *
 *  Runtime flags
 *      dryRun              – Starts true; no servo commands are sent until
 *                             a successful handshake + calibration.
 *      servoPingResult[]   – One bool per servo; filled by calibration.
 *      calibrationReceived – Blocks UI interaction until first calibration.
 * ──────────────────────────────────────────────────────────────────────────*/

/* ---------------- Servo State ---------------- */
constexpr int totalServos  = 11;           // Number of lines in UI
constexpr int activeServos = 7;            // 0…6 controllable servos

// Structure to hold servo state and config
>>>>>>> 676e4339
struct ServoState {
  int angle, initial_angle, velocity;
  int min_angle, max_angle, idle_range;
  unsigned long lastIdleUpdate, idleUpdateInterval;
};
ServoState servos[activeServos] = {
  {  0,  0, 5,    0,   0,700,0,2000},
  {180,180, 5,  180, 220,40,0,2000},
  {180,180, 5,  140, 180,40,0,2000},
  {130,130, 5,  130, 220,90,0,2000},
  {140,140, 5,  140, 210,80,0,2000},
  {  0,  0, 5,   -60,  60,10,0,2000},
  {  0,  0, 5,   -60,  60,10,0,2000}
};
const char* SERVO_NAMES[activeServos] = {
  "lens","eyelid1","eyelid2","eyeX","eyeY","handle1","handle2"
};

/* UI layout */
constexpr int lineHeight  = 30;
constexpr int yOffset     = 20;
constexpr int visibleRows = 7;
constexpr uint16_t GREY   = 0x7BEF;
int selected     = 0;
int scrollOffset = 0;

/* Runtime flags */
bool handshakeReceived   = false;
bool demoMode            = false;
unsigned long handshakeStart = 0;
bool dryRun              = true;
bool servoPingResult[activeServos] = {false};
bool calibrationReceived = false;

/* ———— Forward declarations ———— */
void drawWindow();
void drawLine(int i,int y);
void drawSingle(int i);
void processLedCommand(const String &cmd);
void handleCalibrationData(const String &line);
void sendServoConfig();
void handleUsbCommands();
void handleLink();
void sendMoveServoCommand(int id,int tgt,int vel);
void enterDemoMode();

/* ===================================================================== */
/*                             LED & Blink Helpers                       */
/* ===================================================================== */

/// Paint the strip, remember the color, log each LED.
void setAll(uint32_t col) {
  lastColor = col;
  Serial.printf("[LED] setAll → 0x%06X\n", col);
  for (int i = 0; i < NUM_LEDS; ++i) {
    leds.setPixelColor(i, col);
  }
  leds.show();
}

/// Simple red/black blink used on HELLO handshake.
void blinkScreen(int times) {
  uint32_t prev = lastColor;
  for (int i = 0; i < times; ++i) {
    setAll(leds.Color(255, 0, 0));
    delay(150);
    setAll(0);
    delay(150);
  }
  setAll(prev);
  drawWindow();
}

/// Blink an arbitrary color `times` times.
void blinkColor(uint32_t col, int times, int onMs=250, int offMs=250) {
  uint32_t prev = lastColor;
  for (int i = 0; i < times; ++i) {
    setAll(col);
    delay(onMs);
    setAll(0);
    delay(offMs);
  }
  setAll(prev);
  drawWindow();
}

/* ===================================================================== */
/*                           LED Command Parser                          */
/* ===================================================================== */

void processLedCommand(const String &cmd) {
  Serial.printf("[CMD] \"%s\"\n", cmd.c_str());
  if (!cmd.startsWith("SET_LED;")) return;

  int r = 0, g = 0, b = 0;
  auto parse = [&](char k, int &v) {
    int ix = cmd.indexOf(String(k) + "=");
    if (ix >= 0) {
      int e = cmd.indexOf(';', ix);
      v = cmd.substring(ix+2, e < 0 ? cmd.length() : e).toInt();
      v = constrain(v, 0, 255);
    }
  };
  parse('R', r);
  parse('G', g);
  parse('B', b);

  uint32_t col = leds.Color(r, g, b);
  Serial.printf("[LED] parsed → R=%d G=%d B=%d → 0x%06X\n", r, g, b, col);
  setAll(col);
}

/* ===================================================================== */
/*                          Demo-mode entry                              */
/* ===================================================================== */

void enterDemoMode() {
  demoMode            = true;
  dryRun              = true;
  calibrationReceived = true;
  for (int i = 0; i < activeServos; ++i) {
    servoPingResult[i] = true;
  }
  Serial.println("[WARN] Handshake timeout – entering DEMO MODE");
  blinkColor(leds.Color(0,0,255), 3);
}

/* ===================================================================== */
/*                          Drawing Helpers                              */
/* ===================================================================== */

void drawLine(int i, int y) {
  bool sel  = (i == selected);
  bool dead = (i < activeServos && !servoPingResult[i]);
  uint16_t bg = sel ? BLUE : BLACK;
  uint16_t fg = dead ? RED : WHITE;
  if (demoMode && !sel) fg = BLUE;

  M5.Lcd.fillRect(0, y, M5.Lcd.width(), lineHeight, bg);
  M5.Lcd.setTextColor(fg, bg);
  M5.Lcd.setCursor(10, y + 4);

  if (i < activeServos) {
    const ServoState &s = servos[i];
    M5.Lcd.printf("%d: %3d V:%d I:%d F:%lu",
                  i, s.angle, s.velocity,
                  s.idle_range, s.idleUpdateInterval);
  } else {
    M5.Lcd.setTextColor(GREY, bg);
    M5.Lcd.printf("Servo %d: disabled", i);
  }
}

void drawWindow() {
  M5.Lcd.fillScreen(BLACK);
  for (int row = 0; row < visibleRows; ++row) {
    int i = scrollOffset + row;
    if (i >= totalServos) break;
    drawLine(i, yOffset + row * lineHeight);
  }
}

void drawSingle(int i) {
  int row = i - scrollOffset;
  if (row < 0 || row >= visibleRows) return;
  drawLine(i, yOffset + row * lineHeight);
}

/* ===================================================================== */
/*                       Servo & Link Helpers                            */
/* ===================================================================== */

void sendMoveServoCommand(int id,int tgt,int vel) {
  String c = "MOVE_SERVO;ID="+String(id)
           +";TARGET="+String(tgt)
           +";VELOCITY="+String(vel)+";\n";
  OpenRB.print(c);
  Serial.printf("[→RB] %s", c.c_str());
}

void handleCalibrationData(const String &line) {
  int last = 0;
  while (last < line.length()) {
    int semi = line.indexOf(';', last);
    String chunk = (semi < 0) ? line.substring(last)
                             : line.substring(last, semi);

    int c1 = chunk.indexOf(','),
        c2 = chunk.indexOf(',', c1+1),
        c3 = chunk.indexOf(',', c2+1);
    if (c3>c2 && c2>c1 && c1>0) {
      int id   = chunk.substring(0,c1).toInt();
      int mn   = round(chunk.substring(c1+1,c2).toFloat());
      int mx   = round(chunk.substring(c2+1,c3).toFloat());
      int ping = chunk.substring(c3+1).toInt();
      if (id>=0 && id<activeServos) {
        auto &s = servos[id];
        s.min_angle     = mn;
        s.max_angle     = mx;
        s.angle         = constrain(s.angle, mn, mx);
        s.initial_angle = s.angle;
        servoPingResult[id] = (ping==1);
      }
    }
    if (semi<0) break;
    last = semi+1;
  }
  calibrationReceived = true;
  dryRun = false;
  drawWindow();
  Serial.println("[OK] Calibration table updated");
  Serial.print("SERVO_CONFIG:"); Serial.println(line);
}

void sendServoConfig() {
  Serial.print("SERVO_CONFIG:");
  for (int i=0; i<activeServos; ++i) {
    Serial.printf("%d,%d,%d,%d",
                  i, servos[i].min_angle, servos[i].max_angle,
                  servoPingResult[i]?1:0);
    if (i<activeServos-1) Serial.print(';');
  }
  Serial.println();
}

/* ===================================================================== */
/*                           USB-Serial Handler                          */
/* ===================================================================== */

void handleUsbCommands() {
  while (Serial.available()) {
    String cmd = Serial.readStringUntil('\n');
    cmd.trim();
    if (cmd.isEmpty()) continue;

    // LED commands first
    processLedCommand(cmd);

    // Servo config from USB
    if (cmd.startsWith("SET_SERVO_CONFIG:")) {
      int pos = cmd.indexOf(':')+1;
      while (pos < cmd.length()) {
        int semi = cmd.indexOf(';', pos);
        String chunk = (semi<0)?cmd.substring(pos):cmd.substring(pos,semi);
        int c1=chunk.indexOf(','),
            c2=chunk.indexOf(',',c1+1),
            c3=chunk.indexOf(',',c2+1),
            c4=chunk.indexOf(',',c3+1);
        if(c4>c3&&c3>c2&&c2>c1&&c1>0){
          int id   = chunk.substring(0,c1).toInt();
          int tgt  = chunk.substring(c1+1,c2).toInt();
          int vel  = chunk.substring(c2+1,c3).toInt();
          int idle = chunk.substring(c3+1,c4).toInt();
          unsigned long ivl = chunk.substring(c4+1).toInt();
          if(id>=0 && id<activeServos){
            auto &s=servos[id];
            if(calibrationReceived)
              s.angle = constrain(tgt,s.min_angle,s.max_angle);
            else
              s.angle = tgt;
            s.initial_angle      = s.angle;
            s.velocity           = vel;
            s.idle_range         = idle;
            s.idleUpdateInterval = ivl;
          }
        }
        if(semi<0) break;
        pos=semi+1;
      }
      Serial.println("[OK] Servo config updated from USB");
      drawWindow();
      continue;
    }

    // Request config
    if (cmd=="GET_SERVO_CONFIG") {
      sendServoConfig();
      continue;
    }

    // Forward any other commands to OpenRB
    OpenRB.println(cmd);
    Serial.printf("[→RB] (USB fwd) %s\n", cmd.c_str());
  }
}

/* ===================================================================== */
/*                         OpenRB Link Handler                           */
/* ===================================================================== */

void handleLink() {
  while (OpenRB.available()) {
    String msg = OpenRB.readStringUntil('\n');
    msg.trim();
    if (msg.isEmpty()) continue;

    // LED commands first
    processLedCommand(msg);

    // HELLO handshake
    if (msg.startsWith("HELLO")) {
      handshakeReceived = true;
      OpenRB.println("ESP32");
      Serial.printf("[<RB] %s\n", msg.c_str());
      blinkScreen(3);
      continue;
    }

    // Calibration data
    if (msg.indexOf(',')>0 && msg.indexOf(';')>0) {
      handleCalibrationData(msg);
      continue;
    }

    // Anything else from RB
    Serial.printf("[RB>] %s\n", msg.c_str());
  }
}

/* ===================================================================== */
/*                                   setup                                */
/* ===================================================================== */

void setup(){
  auto cfg = M5.config();  
  M5.begin(cfg);

  Serial.begin(115200);
  OpenRB.begin(LINK_BAUD, SERIAL_8N1, RX2_PIN, TX2_PIN);

  leds.begin();
  setAll(0);
  delay(100);

  // Startup LED test
  Serial.println("[LED] Testing strip…");
  setAll(leds.Color(255,0,0)); delay(500);
  setAll(leds.Color(0,255,0)); delay(500);
  setAll(leds.Color(0,0,255)); delay(500);
  setAll(0);
  Serial.println("[LED] Test complete");

  M5.Lcd.setTextSize(2);
  drawWindow();

  // Kick off HELLO handshake
  OpenRB.println("ESP32");
  handshakeStart = millis();
}

/* ===================================================================== */
/*                                    loop                                */
/* ===================================================================== */

void loop(){
  M5.update();
  handleLink();
  handleUsbCommands();

  // If no handshake, enter demo mode
  if (!handshakeReceived && !demoMode &&
      millis() - handshakeStart > 10000) {
    enterDemoMode();
  }
<<<<<<< HEAD
=======
/* ------------------------------------------------ */

/* ---------- USB-Serial pass-through & commands ---------- */
  if (Serial.available()) {
    String cmd = Serial.readStringUntil('\n');
    cmd.trim();
    if (!cmd.length()) goto after_usb;

    /* --- RGB LED --- */
    if (cmd.startsWith("SET_LED;")) {
      int r=0,g=0,b=0;
      int rI=cmd.indexOf("R="), gI=cmd.indexOf("G="), bI=cmd.indexOf("B=");
      if (rI>=0) r = cmd.substring(rI+2, cmd.indexOf(';', rI+2)).toInt();
      if (gI>=0) g = cmd.substring(gI+2, cmd.indexOf(';', gI+2)).toInt();
      if (bI>=0) {
        int e = cmd.indexOf(';', bI+2); if (e==-1) e=cmd.length();
        b = cmd.substring(bI+2, e).toInt();
      }
      uint32_t col = leds.Color(r,g,b);
      for (int i=0;i<NUM_LEDS;++i) leds.setPixelColor(i,col);
      leds.show();
      Serial.printf("[LED] Set R=%d G=%d B=%d\n", r,g,b);
    }

    /* --- mic status LED --- */
    else if (cmd.startsWith("SET_MIC_LED;")) {
      int idx = MIC_LED_INDEX;
      int r=0,g=0,b=0;
      int iI=cmd.indexOf("IDX="), rI=cmd.indexOf("R="), gI=cmd.indexOf("G="), bI=cmd.indexOf("B=");
      if (iI>=0) idx = cmd.substring(iI+4, cmd.indexOf(';', iI+4)).toInt();
      if (rI>=0) r = cmd.substring(rI+2, cmd.indexOf(';', rI+2)).toInt();
      if (gI>=0) g = cmd.substring(gI+2, cmd.indexOf(';', gI+2)).toInt();
      if (bI>=0) {
        int e = cmd.indexOf(';', bI+2); if (e==-1) e=cmd.length();
        b = cmd.substring(bI+2, e).toInt();
      }
      if (idx >= 0 && idx < NUM_LEDS) {
        leds.setPixelColor(idx, leds.Color(r,g,b));
        leds.show();
      }
      Serial.printf("[MIC_LED] IDX=%d R=%d G=%d B=%d\n", idx, r, g, b);
    }

    /* --- SET_SERVO_CONFIG --- */
    else if (cmd.startsWith("SET_SERVO_CONFIG:")) {
      int pos = String("SET_SERVO_CONFIG:").length();
      while (pos < cmd.length()) {
        int semi = cmd.indexOf(';', pos);
        String chunk = (semi==-1) ? cmd.substring(pos)
                                  : cmd.substring(pos, semi);

        int c1=chunk.indexOf(','), c2=chunk.indexOf(',', c1+1),
            c3=chunk.indexOf(',', c2+1), c4=chunk.indexOf(',', c3+1);

        if (c4>c3 && c3>c2 && c2>c1 && c1>0) {
          int id  = chunk.substring(0,c1).toInt();
          int tgt = chunk.substring(c1+1,c2).toInt();
          int vel = chunk.substring(c2+1,c3).toInt();
          int idle = chunk.substring(c3+1,c4).toInt();
          unsigned long ivl = chunk.substring(c4+1).toInt();

          if (id>=0 && id<activeServos) {
            ServoState& s = servos[id];
            /* -------- NEW LOGIC --------
               Clamp only *after* we have a calibration table.           */
            if (calibrationReceived)
              s.angle = constrain(tgt, s.min_angle, s.max_angle);
            else
              s.angle = tgt;

            s.initial_angle      = s.angle;
            s.velocity           = vel;
            s.idle_range         = idle;
            s.idleUpdateInterval = ivl;
          }
        }
        if (semi==-1) break;
        pos = semi + 1;
      }

      Serial.println("[OK] Servo config updated from USB");
      for (int i=0;i<activeServos;++i) {
        ServoState& s = servos[i];
        Serial.printf("Servo %d: angle=%d, velocity=%d, idle_range=%d, "
                      "idleUpdateInterval=%lu\n",
                      i, s.angle, s.velocity,
                      s.idle_range, s.idleUpdateInterval);
      }
      drawWindow();
    }

    /* --- GET_SERVO_CONFIG --- */
    else if (cmd == "GET_SERVO_CONFIG") {
      sendServoConfig();
    }

    /* --- anything else: forward to OpenRB --- */
    else {
      OpenRB.println(cmd);
      Serial.printf("[→RB] (from USB) %s\n", cmd.c_str());
    }
  }
after_usb:
>>>>>>> 676e4339

  // Idle-jitter animation
  if (calibrationReceived) {
    unsigned long now = millis();
    for (int i = 0; i < activeServos; ++i) {
      if (!servoPingResult[i]) continue;
      auto &s = servos[i];
      if (s.idle_range>0 &&
          now - s.lastIdleUpdate >
            s.idleUpdateInterval + random(0,1000)) {
        int minI = max(s.min_angle, s.initial_angle - s.idle_range);
        int maxI = min(s.max_angle, s.initial_angle + s.idle_range);
        if (minI < maxI) {
          int newA = s.angle;
          for (int t = 0; t < 10; ++t) {
            newA = random(minI, maxI+1);
            if (newA != s.angle) break;
          }
          if (newA != s.angle) {
            s.angle = newA;
            drawSingle(i);
            sendMoveServoCommand(i, s.angle, s.velocity);
          }
        }
        s.lastIdleUpdate = now;
      }
    }
  }

  // Button A: decrement selected servo
  if (M5.BtnA.isPressed() && selected<activeServos && servoPingResult[selected]) {
    if (servos[selected].angle>servos[selected].min_angle) {
      --servos[selected].angle;
      drawSingle(selected);
      sendMoveServoCommand(selected, servos[selected].angle,
                           servos[selected].velocity);
    }
  }

  // Button B: increment selected servo
  if (M5.BtnB.isPressed() && selected<activeServos && servoPingResult[selected]) {
    if (servos[selected].angle<servos[selected].max_angle) {
      ++servos[selected].angle;
      drawSingle(selected);
      sendMoveServoCommand(selected, servos[selected].angle,
                           servos[selected].velocity);
    }
  }

  // Button C: cycle selection
  if (M5.BtnC.wasPressed()) {
    int next = selected;
    for (int t = 0; t < activeServos; ++t) {
      next = (next+1)%activeServos;
      if (servoPingResult[next]) {
        selected = next;
        drawSingle(selected);
        break;
      }
      if (t == activeServos-1) {
        selected = 0;
        drawSingle(selected);
      }
    }
  }

  delay(33);
}<|MERGE_RESOLUTION|>--- conflicted
+++ resolved
@@ -14,25 +14,12 @@
 constexpr uint32_t LINK_BAUD = 115200;
 
 /* ---------- NeoPixel strip ---------- */
-<<<<<<< HEAD
 #define LED_PIN   27
 #define NUM_LEDS   16
 Adafruit_NeoPixel leds(NUM_LEDS, LED_PIN, NEO_GRB + NEO_KHZ800);
 
-/* ———— Global state ———— */
-uint32_t lastColor = 0;
-
-/* Servo bookkeeping */
-constexpr int totalServos  = 11;
-constexpr int activeServos = 7;
-=======
-#define LED_PIN 21
-#define NUM_LEDS 16
-Adafruit_NeoPixel leds(NUM_LEDS, LED_PIN, NEO_GRB + NEO_KHZ800);
-
 // LED index used to display microphone status
 constexpr int MIC_LED_INDEX = 17;
-
 /* ──────────────────────────────────────────────────────────────────────────
  *  VARIABLE & CONSTANT REFERENCE
  *  (reflects only how the sketch itself uses each symbol)
@@ -73,12 +60,15 @@
  *      calibrationReceived – Blocks UI interaction until first calibration.
  * ──────────────────────────────────────────────────────────────────────────*/
 
-/* ---------------- Servo State ---------------- */
-constexpr int totalServos  = 11;           // Number of lines in UI
-constexpr int activeServos = 7;            // 0…6 controllable servos
-
-// Structure to hold servo state and config
->>>>>>> 676e4339
+// LED index used to display microphone status
+constexpr int MIC_LED_INDEX = 17;
+
+/* ———— Global state ———— */
+uint32_t lastColor = 0;
+
+/* Servo bookkeeping */
+constexpr int totalServos  = 11;
+constexpr int activeServos = 7;
 struct ServoState {
   int angle, initial_angle, velocity;
   int min_angle, max_angle, idle_range;
@@ -443,8 +433,6 @@
       millis() - handshakeStart > 10000) {
     enterDemoMode();
   }
-<<<<<<< HEAD
-=======
 /* ------------------------------------------------ */
 
 /* ---------- USB-Serial pass-through & commands ---------- */
@@ -548,9 +536,8 @@
     }
   }
 after_usb:
->>>>>>> 676e4339
-
-  // Idle-jitter animation
+
+/* ---------- idle jitter ---------- */
   if (calibrationReceived) {
     unsigned long now = millis();
     for (int i = 0; i < activeServos; ++i) {
