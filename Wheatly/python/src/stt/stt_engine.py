"""Speech-to-text utilities including hotword detection."""

import os
import wave
import numpy as np
import pyaudio
import openai
import yaml
import struct
import pvporcupine
import time
import asyncio
from threading import Event

# Default colors for NeoPixel status feedback (R, G, B)
HOTWORD_COLOR = (0, 0, 255)      # listening for hotword
RECORDING_COLOR = (255, 0, 0)    # recording user speech
PROCESSING_COLOR = (255, 255, 0) # processing transcription/LLM

class SpeechToTextEngine:
<<<<<<< HEAD
    """Capture microphone input, detect hotwords and transcribe speech."""

    def __init__(self):
        """Load configuration and initialise internal state."""
=======
    def __init__(self, arduino_interface=None):
>>>>>>> 676e4339
        # Load STT settings from the config file
        config_path = os.path.join(os.path.dirname(os.path.dirname(__file__)), "config", "config.yaml")
        with open(config_path, "r") as f:
            config = yaml.safe_load(f)
        stt_config = config.get("stt", {})
        self.CHUNK = stt_config.get("chunk", 1024)
        self.FORMAT = pyaudio.paInt16
        self.CHANNELS = stt_config.get("channels", 1)
        self.RATE = stt_config.get("rate", 16000)  # 16kHz is optimal for Whisper
        self.THRESHOLD = 100 #stt_config.get("threshold", 1500)
        self.SILENCE_LIMIT = 3 #stt_config.get("silence_limit", 2)
        self._audio = None
        self._stream = None
        self._porcupine = None
<<<<<<< HEAD
        self._stop_event = Event()
        self._pause_event = Event()
        self._listening = False
        
=======
        self.arduino_interface = arduino_interface
>>>>>>> 676e4339
        # Set OpenAI API key from config
        openai_api_key = config.get("secrets", {}).get("openai_api_key")
        if not openai_api_key:
            openai_api_key = config.get("openai_api_key")
        if openai_api_key:
            openai.api_key = openai_api_key
            self.api_key = openai_api_key
        else:
            raise ValueError("OpenAI API key not found in config")

    # ------------------------------------------------------------------
    # Listening control helpers
    # ------------------------------------------------------------------
    def pause_listening(self):
        """Pause any ongoing listening/transcription."""
        if not self._pause_event.is_set():
            self._pause_event.set()
            self._stop_event.set()
            if self._listening:  # If the system is currently listening, update the state
                self._listening = False
                print("[STT] Not listening")
            print("[STT] Listening paused.")

    def resume_listening(self):
        """Resume listening after being paused."""
        if self._pause_event.is_set():
            self._pause_event.clear()
            print("[STT] Listening resumed.")

    def is_paused(self):
        return self._pause_event.is_set()



<<<<<<< HEAD
    # Legacy methods for backward compatibility
    def record_until_silent(self, max_wait_seconds=None):
        """Record audio until silence is detected.

        Parameters
        ----------
        max_wait_seconds: float or None
            Optional timeout. If no sound is detected within this many
            seconds the method returns ``None`` and stops listening. This
            allows callers to fall back to hotword detection after a period
            of silence.
        """
=======
    def record_until_silent(self):
        """Record audio until silence is detected."""
        if self.arduino_interface:
            self.arduino_interface.set_mic_led_color(*RECORDING_COLOR)
>>>>>>> 676e4339
        self._audio = pyaudio.PyAudio()
        try:
            self._stream = self._audio.open(format=self.FORMAT, channels=self.CHANNELS, rate=self.RATE, input=True, frames_per_buffer=self.CHUNK, input_device_index=2)
        except:
            try:
                self._stream = self._audio.open(format=self.FORMAT, channels=self.CHANNELS, rate=self.RATE, input=True, frames_per_buffer=self.CHUNK, input_device_index=1)
            except:
                self._stream = self._audio.open(format=self.FORMAT, channels=self.CHANNELS, rate=self.RATE, input=True, frames_per_buffer=self.CHUNK)
        
        frames = []
        silent_frames = 0
        recording = False
        start_time = time.time()
        print("Monitoring...")

        min_amplitude = float('inf')
        max_amplitude = float('-inf')

        while True:
            data = self._stream.read(self.CHUNK, exception_on_overflow=False)
            data_int = np.frombuffer(data, dtype=np.int16)
            amplitude = np.max(np.abs(data_int))
            min_amplitude = min(min_amplitude, amplitude)
            max_amplitude = max(max_amplitude, amplitude)
            if not recording and max_wait_seconds is not None and (time.time() - start_time) > max_wait_seconds:
                print("No sound detected, aborting...")
                frames = []
                break
            if amplitude > self.THRESHOLD:
                if not recording:
                    print("Sound detected, recording...")
                    recording = True
                frames.append(data)
                silent_frames = 0
            else:
                if recording:
                    silent_frames += 1
                    frames.append(data)
                    if silent_frames > (self.RATE / self.CHUNK * self.SILENCE_LIMIT):
                        print("Silence detected, stopping...")
                        break

        print(f"Minimum amplitude: {min_amplitude}")
        print(f"Maximum amplitude: {max_amplitude}")

        self._stream.stop_stream()
        self._stream.close()
        self._stream = None
        self._audio.terminate()
        self._audio = None
        if not frames:
            return None

        wav_filename = "temp_recording.wav"
        wf = wave.open(wav_filename, 'wb')
        wf.setnchannels(self.CHANNELS)
        wf.setsampwidth(pyaudio.PyAudio().get_sample_size(self.FORMAT))
        wf.setframerate(self.RATE)
        wf.writeframes(b''.join(frames))
        wf.close()
        return wav_filename

    def transcribe(self, filename):
        """Transcribe audio file using OpenAI Whisper"""
        with open(filename, "rb") as audio_file:
            transcription_result = openai.audio.transcriptions.create(
                model="whisper-1",
                file=audio_file
            )
        return transcription_result.text

    def record_and_transcribe(self, max_wait_seconds=None):
        """Record audio and transcribe using traditional Whisper API"""
        wav_file = self.record_until_silent(max_wait_seconds)
        if not wav_file:
            return ""
        text = self.transcribe(wav_file)
        os.remove(wav_file)
        return text

    def listen_for_hotword(self, access_key=None, keywords=None, sensitivities=None):
        """Block until one of ``keywords`` is heard.

        Parameters
        ----------
        access_key : str, optional
            Porcupine API key. If ``None`` it is read from the config file.
        keywords : list[str], optional
            List of wake words to detect. Defaults to ``["computer", "jarvis"]``.
        sensitivities : list[float], optional
            Sensitivity per keyword (0..1).

        Returns
        -------
        int | None
            Index of detected keyword or ``None`` if listening was interrupted.
        """
        if self.arduino_interface:
            self.arduino_interface.set_mic_led_color(*HOTWORD_COLOR)
        if access_key is None:
            # Try to load from config
            config_path = os.path.join(os.path.dirname(os.path.dirname(__file__)), "config", "config.yaml")
            with open(config_path, "r") as f:
                config = yaml.safe_load(f)
            access_key = config.get("stt", {}).get("porcupine_api_key")
        if not access_key:
            print("Porcupine API key not found in config. Hotword detection disabled.")
            return None
        if keywords is None:
            keywords = ["computer", "jarvis"]
        if sensitivities is None:
            sensitivities = [0.5] * len(keywords)
        
        self._porcupine = pvporcupine.create(
            access_key=access_key,
            keywords=keywords,
            sensitivities=sensitivities
        )
        pa = pyaudio.PyAudio()
        self._audio = pa
        stream = pa.open(
            rate=self._porcupine.sample_rate,
            channels=1,
            format=pyaudio.paInt16,
            input=True,
            frames_per_buffer=self._porcupine.frame_length,
        )
        self._stream = stream
        print(f"[Hotword] Listening for hotword(s): {keywords}")
        self._listening = True
        print("[STT] Listening")
        try:
            while True:
                if self._pause_event.is_set():
                    break
                pcm = stream.read(self._porcupine.frame_length, exception_on_overflow=False)
                pcm_unpacked = struct.unpack_from("h" * self._porcupine.frame_length, pcm)
                keyword_index = self._porcupine.process(pcm_unpacked)
                if keyword_index >= 0:
                    print(f"[Hotword] Detected: {keywords[keyword_index]}")
                    return keyword_index
                # Status update every 10 seconds
                # Periodic status updates so the user knows we're alive
                if time.time() % 10 < 0.03:
                    print("[Hotword] Still listening...")

        except KeyboardInterrupt:
            print("[Hotword] Listener interrupted.")
        finally:
            stream.stop_stream()
            stream.close()
            self._stream = None
            pa.terminate()
            self._audio = None
            self._porcupine.delete()
            self._porcupine = None
            if self._listening:
                self._listening = False
                print("[STT] Not listening")

        return None


    def get_voice_input(self):
        """
        Waits for hotword, then records and transcribes speech.
        Returns the transcribed text, or empty string if nothing detected.
        """
        idx = self.listen_for_hotword()
        if idx is None:
            return ""
        wav_file = self.record_until_silent()
        if not wav_file:
            print("No audio detected.")
            if self.arduino_interface:
                self.arduino_interface.set_mic_led_color(*HOTWORD_COLOR)
            return ""
        if self.arduino_interface:
            self.arduino_interface.set_mic_led_color(*PROCESSING_COLOR)
        text = self.transcribe(wav_file)
        os.remove(wav_file)
        if self.arduino_interface:
            self.arduino_interface.set_mic_led_color(*HOTWORD_COLOR)
        return text

    async def hotword_listener(self, queue):
        """Background task that records speech after a hotword trigger."""
        print("[Hotword] Background listener started.")
        loop = asyncio.get_event_loop()
        try:
            while True:
                if self.is_paused():
                    await asyncio.sleep(0.1)
                    continue
                text = await loop.run_in_executor(None, self.get_voice_input)
                if text and text.strip():
                    await queue.put({"type": "voice", "text": text.strip()})
        except asyncio.CancelledError:
            print("[Hotword] Listener cancelled.")
        except Exception as e:
            print(f"[Hotword] Listener error: {e}")

    def cleanup(self):
        """
        Cleanup any open audio streams, PyAudio instances, and Porcupine resources.
        """
        self._stop_event.set()
        if self._stream is not None:
            try:
                self._stream.stop_stream()
                self._stream.close()
            except Exception:
                pass
            self._stream = None
        if self._audio is not None:
            try:
                self._audio.terminate()
            except Exception:
                pass
            self._audio = None
        if self._porcupine is not None:
            try:
                self._porcupine.delete()
            except Exception:
                pass
            self._porcupine = None

if __name__ == "__main__":
    # Basic manual test when running this module directly
    engine = SpeechToTextEngine()
    try:
        result = engine.record_and_transcribe(5)
        print(f"Transcribed: {result}")
    finally:
        engine.cleanup()<|MERGE_RESOLUTION|>--- conflicted
+++ resolved
@@ -12,20 +12,8 @@
 import asyncio
 from threading import Event
 
-# Default colors for NeoPixel status feedback (R, G, B)
-HOTWORD_COLOR = (0, 0, 255)      # listening for hotword
-RECORDING_COLOR = (255, 0, 0)    # recording user speech
-PROCESSING_COLOR = (255, 255, 0) # processing transcription/LLM
-
 class SpeechToTextEngine:
-<<<<<<< HEAD
-    """Capture microphone input, detect hotwords and transcribe speech."""
-
-    def __init__(self):
-        """Load configuration and initialise internal state."""
-=======
     def __init__(self, arduino_interface=None):
->>>>>>> 676e4339
         # Load STT settings from the config file
         config_path = os.path.join(os.path.dirname(os.path.dirname(__file__)), "config", "config.yaml")
         with open(config_path, "r") as f:
@@ -37,17 +25,13 @@
         self.RATE = stt_config.get("rate", 16000)  # 16kHz is optimal for Whisper
         self.THRESHOLD = 100 #stt_config.get("threshold", 1500)
         self.SILENCE_LIMIT = 3 #stt_config.get("silence_limit", 2)
+        self.arduino_interface = arduino_interface
         self._audio = None
         self._stream = None
         self._porcupine = None
-<<<<<<< HEAD
         self._stop_event = Event()
         self._pause_event = Event()
         self._listening = False
-        
-=======
-        self.arduino_interface = arduino_interface
->>>>>>> 676e4339
         # Set OpenAI API key from config
         openai_api_key = config.get("secrets", {}).get("openai_api_key")
         if not openai_api_key:
@@ -82,7 +66,6 @@
 
 
 
-<<<<<<< HEAD
     # Legacy methods for backward compatibility
     def record_until_silent(self, max_wait_seconds=None):
         """Record audio until silence is detected.
@@ -95,12 +78,6 @@
             allows callers to fall back to hotword detection after a period
             of silence.
         """
-=======
-    def record_until_silent(self):
-        """Record audio until silence is detected."""
-        if self.arduino_interface:
-            self.arduino_interface.set_mic_led_color(*RECORDING_COLOR)
->>>>>>> 676e4339
         self._audio = pyaudio.PyAudio()
         try:
             self._stream = self._audio.open(format=self.FORMAT, channels=self.CHANNELS, rate=self.RATE, input=True, frames_per_buffer=self.CHUNK, input_device_index=2)
